--- conflicted
+++ resolved
@@ -46,15 +46,10 @@
 unset PGPORT
 
 # Call the entrypoint script with the
-<<<<<<< HEAD
-# approriate PGHOST & PGPORT and redirect
+# appropriate PGHOST & PGPORT and redirect
 # the output to stdout if LOG_TO_STDOUT is true
 if [[ "$LOG_TO_STDOUT" == "true" ]]; then
     /usr/local/bin/docker-entrypoint.sh "$@" 2>&1
 else
     /usr/local/bin/docker-entrypoint.sh "$@"
-fi
-=======
-# appropriate PGHOST & PGPORT
-/usr/local/bin/docker-entrypoint.sh "$@"
->>>>>>> c56f0dcd
+fi